<<<<<<< HEAD
# Amazon Bedrock - Latency Benchmark Tool

The notebook in the repository contains a set of tools to benchmark inference latency for Foundation Models available in Amazon Bedrock. 

You can evaluate latency for different scenarios such as comparisson between models, regions, use cases...

To run this notebook you will need to have the appropiate access to Amazon Bedrock, and previously enabled the models from the Amazon Bedrock Console. 
=======
# bedrock-latency
A collection of tools to measure latency for foundations models in Amazon Bedrook.  
1. Measure latency for Anthropic LLMs [bedrock-latency-benchmark.ipynb](./bedrock-latency-benchmark.ipynb)
2. Measure latency for text-to-image models - Coming soon.
>>>>>>> a87a0f79
<|MERGE_RESOLUTION|>--- conflicted
+++ resolved
@@ -1,14 +1,4 @@
-<<<<<<< HEAD
-# Amazon Bedrock - Latency Benchmark Tool
-
-The notebook in the repository contains a set of tools to benchmark inference latency for Foundation Models available in Amazon Bedrock. 
-
-You can evaluate latency for different scenarios such as comparisson between models, regions, use cases...
-
-To run this notebook you will need to have the appropiate access to Amazon Bedrock, and previously enabled the models from the Amazon Bedrock Console. 
-=======
-# bedrock-latency
-A collection of tools to measure latency for foundations models in Amazon Bedrook.  
-1. Measure latency for Anthropic LLMs [bedrock-latency-benchmark.ipynb](./bedrock-latency-benchmark.ipynb)
-2. Measure latency for text-to-image models - Coming soon.
->>>>>>> a87a0f79
+# Latency Benchmarking tools for Amazon Bedrock
+A collection of tools to measure inference latency for foundations models in Amazon Bedrook.  
+1. Measure latency for LLMs [bedrock-latency-benchmark.ipynb](./bedrock-latency-benchmark.ipynb). Measure across scenarios like: model latency with different input/output lengths, model1 vs model2, same model different AWS Regions.
+2. Measure latency for text-to-image models - Coming soon.